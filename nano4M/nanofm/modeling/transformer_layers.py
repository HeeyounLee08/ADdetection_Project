--- conflicted
+++ resolved
@@ -62,18 +62,11 @@
         out_features = out_features or in_features
         hidden_features = hidden_features or in_features
         
-        self.layer1 = nn.Linear(in_features,hidden_features, bias = bias)
-        self.activation = nn.GELU()
-        self.layer2 = nn.Linear(hidden_features, out_features, bias = bias)
+        ??? # TODO
 
     def forward(self, x: torch.Tensor) -> torch.Tensor:
-        x = self.layer1(x)
-        x = self.activation(x)
-        x = self.layer2(x)
-
-        return x
-
-        
+
+        ??? # TODO
 
 
 class Attention(nn.Module):
@@ -92,77 +85,18 @@
         self.scale = head_dim ** -0.5
 
         # TODO: Define here the linear layer(s) producing K, Q, V from the input x
-
-        self.qkv = nn.Linear(dim, 3*dim, bias = qkv_bias)
+        # Hint: Do you need to define three different projections, or can you use a single one for all three?
+        ???
+
         self.attn_out_proj = nn.Linear(dim, dim, bias=proj_bias)
 
     def forward(self, x: torch.Tensor, : Optional[torch.Tensor] = None) -> torch.Tensor:
         B, L, D = x.shape # Batch size, sequence length, and dimension
 
         # TODO: Compute the keys K, queries Q, and values V from x. Each should be of shape [B num_heads L head_dim].
-        qkv = self.qkv(x).reshape(B, L, 3, self.num_heads, D // self.num_heads).permute(2, 0, 3, 1, 4)
-        q,k,v = qkv.unbind(0)
+        q, k, v = ???
 
         # TODO: Compute the attention matrix (pre softmax) and scale it by 1/sqrt(d_k). It should be of shape [B num_heads L L].
-        # Hint: Use the already defined self.scale
-        attn = (q @ k.transpose(-2, -1)) * self.scale
-
-        if mask is not None:
-            mask = rearrange(mask, "b n m -> b 1 n m") # Unsqueeze for multi-head attention
-            # TODO: Apply the optional attention mask. Wherever the mask is False, replace the attention 
-            # matrix value by negative infinity → zero attention weight after softmax.
-            attn = attn.masked_fill(mask, -torch.finfo(attn.dtype).max)
-
-        # TODO: Compute the softmax over the last dimension
-        attn = attn.softmax(dim=-1)
-        
-
-        # TODO: Weight the values V by the attention matrix and concatenate the different attention heads
-        # Make sure to reshape the output to the original shape of x, i.e. [B L D]
-        # attn@V: [B, num_heads, L, L] @ [B, num_heads, L, head_dim] → [B, num_heads, L, head_dim]
-        x = attn@v
-        x = x.transpose(1, 2).reshape(B, L, D)
-
-        # Output projection
-        x = self.attn_out_proj(x)
-        return x
-
-
-class CrossAttention(nn.Module):
-    """
-    Multi-head cross-attention module.
-
-    Args:
-        dim: Transformer dimension
-        head_dim: Dimension of each attention head
-        qkv_bias: Whether to include bias in the QKV linear layers
-        proj_bias: Whether to include bias in the attention output projection
-    """
-    def __init__(self, dim: int, head_dim: int = 64, qkv_bias: bool = False, proj_bias: bool = False):
-        super().__init__()
-        self.num_heads = dim // head_dim
-        self.scale = head_dim ** -0.5
-
-        # TODO: Define here the linear layer producing Q from the input x
-        ???
-
-        # TODO: Define here the linear layers producing K, V from the context
-        # Hint: Do you need to define two different projections, or can you use a single one for both?
-        ???
-
-        self.attn_out_proj = nn.Linear(dim, dim, bias=proj_bias)
-
-    def forward(self, x: torch.Tensor, context: torch.Tensor, mask: Optional[torch.Tensor] = None) -> torch.Tensor:
-        B, N, C = x.shape # Batch size, x sequence length (N), and dimension
-        _, M, _ = context.shape # _, context sequence length (M), _
-
-        # TODO: Compute the queries Q from x. It should be of shape [B num_heads N head_dim].
-        q = ???
-
-        # TODO: Compute the keys K and values V from the context. Each should be of shape [B num_heads M head_dim].
-        q = ???
-
-        # TODO: Compute the attention matrix (pre softmax) and scale it by 1/sqrt(d_k). It should be of shape [B num_heads N M].
         # Hint: Use the already defined self.scale
         attn = ???
 
@@ -176,6 +110,62 @@
         attn = ???
 
         # TODO: Weight the values V by the attention matrix and concatenate the different attention heads
+        # Make sure to reshape the output to the original shape of x, i.e. [B L D]
+        x = ???
+
+        # Output projection
+        x = self.attn_out_proj(x)
+        return x
+
+
+class CrossAttention(nn.Module):
+    """
+    Multi-head cross-attention module.
+
+    Args:
+        dim: Transformer dimension
+        head_dim: Dimension of each attention head
+        qkv_bias: Whether to include bias in the QKV linear layers
+        proj_bias: Whether to include bias in the attention output projection
+    """
+    def __init__(self, dim: int, head_dim: int = 64, qkv_bias: bool = False, proj_bias: bool = False):
+        super().__init__()
+        self.num_heads = dim // head_dim
+        self.scale = head_dim ** -0.5
+
+        # TODO: Define here the linear layer producing Q from the input x
+        ???
+
+        # TODO: Define here the linear layers producing K, V from the context
+        # Hint: Do you need to define two different projections, or can you use a single one for both?
+        ???
+
+        self.attn_out_proj = nn.Linear(dim, dim, bias=proj_bias)
+
+    def forward(self, x: torch.Tensor, context: torch.Tensor, mask: Optional[torch.Tensor] = None) -> torch.Tensor:
+        B, N, C = x.shape # Batch size, x sequence length (N), and dimension
+        _, M, _ = context.shape # _, context sequence length (M), _
+
+        # TODO: Compute the queries Q from x. It should be of shape [B num_heads N head_dim].
+        q = ???
+
+        # TODO: Compute the keys K and values V from the context. Each should be of shape [B num_heads M head_dim].
+        q = ???
+
+        # TODO: Compute the attention matrix (pre softmax) and scale it by 1/sqrt(d_k). It should be of shape [B num_heads N M].
+        # Hint: Use the already defined self.scale
+        attn = ???
+
+        if mask is not None:
+            mask = rearrange(mask, "b n m -> b 1 n m") # Unsqueeze for multi-head attention
+            # TODO: Apply the optional attention mask. Wherever the mask is False, replace the attention 
+            # matrix value by negative infinity → zero attention weight after softmax.
+            attn = ???
+
+        # TODO: Compute the softmax over the last dimension
+        attn = ???
+
+        # TODO: Weight the values V by the attention matrix and concatenate the different attention heads
         # Make sure to reshape the output to the original shape of x, i.e. [B N D]
         x = ???
         
@@ -197,18 +187,15 @@
     """
     def __init__(self, dim: int, head_dim: int = 64, mlp_ratio: float = 4., use_bias: bool = False):
         super().__init__()
-        self.norm1 = LayerNorm(dim)
-        self.attn = Attention(dim = dim, head_dim = head_dim, qkv_bias= use_bias, proj_bias= use_bias ) 
-        self.norm2 = LayerNorm(dim)
+        self.norm1 = ??? # TODO (use the LayerNorm defined above)
+        self.attn = ??? # TODO
+        self.norm2 = ??? # TODO (use the LayerNorm defined above)
         mlp_hidden_dim = int(dim * mlp_ratio)
-        self.mlp = Mlp(in_features=dim, hidden_features=mlp_hidden_dim, bias=use_bias) # TODO
+        self.mlp = ??? # TODO
 
     def forward(self, x: torch.Tensor, mask: Optional[torch.Tensor] = None) -> torch.Tensor:
         
-        x = x + self.attn(self.norm1(x),mask)
-        x = x + self.mlp(self.norm2(x))
-        return x
-
+        ??? # TODO
 
 
 class DecoderBlock(nn.Module):
@@ -271,16 +258,10 @@
         ):
         super().__init__()
 
-        self.blocks =  nn.ModuleList([
-            Block(dim = dim, head_dim = head_dim, mlp_ratio = mlp_ratio, use_bias = use_bias)
-            for _ in range(depth)])
-        
-<<<<<<< HEAD
+        self.blocks = ??? # TODO: Create a list of transformer blocks and wrap inside nn.ModuleList
+    
     def forward(self, x: torch.Tensor, mask: Optional[torch.Tensor] = None) -> torch.Tensor:
-        for block in self.blocks:
-            x = block(x, mask=mask)
-        return x
-=======
+        
         ??? # TODO
 
 
@@ -315,5 +296,4 @@
             xa_mask: Optional[torch.Tensor] = None, # Cross-attention mask
         ) -> torch.Tensor:
         
-        ??? # TODO
->>>>>>> c911712e
+        ??? # TODO